--- conflicted
+++ resolved
@@ -78,16 +78,14 @@
 	// DisableCountPerBuckets specifies whether to emit count_per_bucket metrics
 	DisableCountPerBuckets bool
 
-<<<<<<< HEAD
 	// TagMetricNames specifies whether to include tags to metric names.
 	TagMetricNames bool
-=======
+
 	// HistogramPercentiles specifies percentiles for Distribution metrics e.g. ["0.5", "0.95", "0.99"]
 	// For each percentile a metric is created e.g. metric_name.99percentile, metric_name.95percentile
 	// Note: precision of percentile metrics directly depend on granularity of Opencensus distribution buckets,
 	// more buckets granularity lead to better precision.
 	HistogramPercentiles []string
->>>>>>> 5e4a726c
 }
 
 func (o *Options) onError(err error) {
